--- conflicted
+++ resolved
@@ -73,27 +73,14 @@
                 },
                 tac::ControllOp::Return(id) => {
                     match id {
-                        Some(id) => println!("  Return {}", pretty_id(&fun.vars, id)),
-                        None => println!("  Return void"),
+                        Some(id) => writeln!(w, "  Return {}", pretty_id(&fun.vars, id)),
+                        None => writeln!(w, "  Return void"),
                     }
                 }
                 _ => unimplemented!(),
             },
         }
     }
-
-<<<<<<< HEAD
-    println!("  EndFunc;");
-=======
-    writeln!(
-        w,
-        "  Return {};",
-        fun.ret
-            .as_ref()
-            .map_or("NO".to_owned(), |id| pretty_id(&fun.vars, id))
-    );
-    writeln!(w, "  EndFunc;");
->>>>>>> 8cbd170d
 }
 
 pub fn pretty_id(vars: &HashMap<usize, String>, id: &tac::ID) -> String {
